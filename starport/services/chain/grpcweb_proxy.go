--- conflicted
+++ resolved
@@ -18,11 +18,7 @@
 	grpcopts := []grpc.DialOption{
 		grpc.WithInsecure(),
 		// TODO: https://github.com/tendermint/starport/issues/562
-<<<<<<< HEAD
-		// nolint:staticcheck
-=======
 		//nolint:staticcheck
->>>>>>> 6192e91f
 		grpc.WithCodec(proxy.Codec()),
 	}
 
@@ -46,11 +42,7 @@
 	// Server with logging and monitoring enabled.
 	grpcserver := grpc.NewServer(
 		// TODO: https://github.com/tendermint/starport/issues/562
-<<<<<<< HEAD
-		// nolint:staticcheck
-=======
 		//nolint:staticcheck
->>>>>>> 6192e91f
 		grpc.CustomCodec(proxy.Codec()), // needed for proxy to function.
 		grpc.UnknownServiceHandler(proxy.TransparentHandler(director)),
 		grpc_middleware.WithUnaryServerChain(),
