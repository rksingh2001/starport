--- conflicted
+++ resolved
@@ -17,11 +17,7 @@
       - name: Set up Go
         uses: actions/setup-go@v2
         with:
-          go-version: "1.16"
-<<<<<<< HEAD
-          stable: false
-=======
->>>>>>> 1f2f47c9
+          go-version: 1.16
 
       - name: "Get Go 1.15"	
         run: |	
