--- conflicted
+++ resolved
@@ -16,12 +16,7 @@
       - name: Set up Go
         uses: actions/setup-go@v2
         with:
-<<<<<<< HEAD
-          go-version: "1.16"
-=======
           go-version: 1.16
->>>>>>> 1f2f47c9
-          stable: false
 
       - name: Set up Node
         uses: actions/setup-node@v2-beta
