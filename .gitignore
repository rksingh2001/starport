--- conflicted
+++ resolved
@@ -1,11 +1,6 @@
 build/
 dist
-<<<<<<< HEAD
 nodetime-*
-packrd
-*-packr.go
-=======
->>>>>>> 1f2f47c9
 node_modules
 .DS_Store
 apps/
